/**
 * Copyright (C) 2009 Scalable Solutions.
 */

package se.scalablesolutions.akka.nio

import java.lang.reflect.InvocationTargetException
import java.net.InetSocketAddress
import java.util.concurrent.{ConcurrentHashMap, Executors}

import se.scalablesolutions.akka.actor._
import se.scalablesolutions.akka.util._
import se.scalablesolutions.akka.nio.protobuf.RemoteProtocol.{RemoteReply, RemoteRequest}
import se.scalablesolutions.akka.Config.config

import org.jboss.netty.bootstrap.ServerBootstrap
import org.jboss.netty.channel._
import org.jboss.netty.channel.socket.nio.NioServerSocketChannelFactory
import org.jboss.netty.handler.codec.frame.{LengthFieldBasedFrameDecoder, LengthFieldPrepender}
import org.jboss.netty.handler.codec.protobuf.{ProtobufDecoder, ProtobufEncoder}

/**
 * @author <a href="http://jonasboner.com">Jonas Bon&#233;r</a>
 */
object RemoteServer extends RemoteServer

/**
 * @author <a href="http://jonasboner.com">Jonas Bon&#233;r</a>
 */
<<<<<<< HEAD
object RemoteServer extends Logging {
=======
class RemoteServer extends Logging {
  import Config.config
>>>>>>> 858b219c
  val HOSTNAME = config.getString("akka.remote.hostname", "localhost")
  val PORT = config.getInt("akka.remote.port", 9999)
  val CONNECTION_TIMEOUT_MILLIS = config.getInt("akka.remote.connection-timeout", 1000)  

  private var hostname = HOSTNAME 
  private var port = PORT
   
  @volatile private var isRunning = false
  @volatile private var isConfigured = false

  private val factory = new NioServerSocketChannelFactory(
    Executors.newCachedThreadPool,
    Executors.newCachedThreadPool)

  private val bootstrap = new ServerBootstrap(factory)

<<<<<<< HEAD
  def start: Unit = start(None)
  def start(loader: Option[ClassLoader]): Unit = start(HOSTNAME, PORT)
  def start(hostname: String, port: Int): Unit = start(hostname, port, None)
  def start(hostname: String, port: Int, loader: Option[ClassLoader]): Unit = synchronized {
=======
  def name = "RemoteServer@" + hostname + ":" + port
  
  def start: Unit = start(None)

  def start(loader: Option[ClassLoader]): Unit = start(HOSTNAME, PORT, loader)

  def start(hostname: String, port: Int): Unit = start(hostname, port, None)

  def start(_hostname: String, _port: Int, loader: Option[ClassLoader]): Unit = synchronized {
>>>>>>> 858b219c
    if (!isRunning) {
      hostname = _hostname
      port = _port
      log.info("Starting remote server at [%s:%s]", hostname, port)
      bootstrap.setPipelineFactory(new RemoteServerPipelineFactory(name, loader))
      // FIXME make these RemoteServer options configurable
      bootstrap.setOption("child.tcpNoDelay", true)
      bootstrap.setOption("child.keepAlive", true)
      bootstrap.setOption("child.reuseAddress", true)
      bootstrap.setOption("child.connectTimeoutMillis", CONNECTION_TIMEOUT_MILLIS)
      bootstrap.bind(new InetSocketAddress(hostname, port))
      isRunning = true
    }
  }
}

/**
 * @author <a href="http://jonasboner.com">Jonas Bon&#233;r</a>
 */
class RemoteServerPipelineFactory(name: String, loader: Option[ClassLoader]) extends ChannelPipelineFactory {
  def getPipeline: ChannelPipeline  = {
    val p = Channels.pipeline()
    p.addLast("frameDecoder", new LengthFieldBasedFrameDecoder(1048576, 0, 4, 0, 4))
    p.addLast("protobufDecoder", new ProtobufDecoder(RemoteRequest.getDefaultInstance))
    p.addLast("frameEncoder", new LengthFieldPrepender(4))
    p.addLast("protobufEncoder", new ProtobufEncoder)
    p.addLast("handler", new RemoteServerHandler(name, loader))
    p
  }
}

/**
 * @author <a href="http://jonasboner.com">Jonas Bon&#233;r</a>
 */
@ChannelPipelineCoverage { val value = "all" }
class RemoteServerHandler(val name: String, val applicationLoader: Option[ClassLoader]) extends SimpleChannelUpstreamHandler with Logging {
  private val activeObjects = new ConcurrentHashMap[String, AnyRef]
  private val actors = new ConcurrentHashMap[String, Actor]
 
  override def handleUpstream(ctx: ChannelHandlerContext, event: ChannelEvent) = {
    if (event.isInstanceOf[ChannelStateEvent] && event.asInstanceOf[ChannelStateEvent].getState != ChannelState.INTEREST_OPS) {
      log.debug(event.toString)
    }
    super.handleUpstream(ctx, event)
  }

  override def messageReceived(ctx: ChannelHandlerContext, event: MessageEvent) = {
    val message = event.getMessage
    if (message == null) throw new IllegalStateException("Message in remote MessageEvent is null: " + event)
    if (message.isInstanceOf[RemoteRequest]) handleRemoteRequest(message.asInstanceOf[RemoteRequest], event.getChannel)
  }

  override def exceptionCaught(ctx: ChannelHandlerContext, event: ExceptionEvent) = {
    log.error("Unexpected exception from remote downstream: %s", event.getCause)
    event.getCause.printStackTrace
    event.getChannel.close
  }

  private def handleRemoteRequest(request: RemoteRequest, channel: Channel) = {
    log.debug("Received RemoteRequest[\n%s]", request.toString)
    if (request.getIsActor) dispatchToActor(request, channel)
    else dispatchToActiveObject(request, channel)
  }

  private def dispatchToActor(request: RemoteRequest, channel: Channel) = {
    log.debug("Dispatching to remote actor [%s]", request.getTarget)
    val actor = createActor(request.getTarget, request.getTimeout)
    actor.start
    val message = RemoteProtocolBuilder.getMessage(request)
    if (request.getIsOneWay) actor ! message
    else {
      try {
        val resultOrNone = actor !! message
        val result: AnyRef = if (resultOrNone.isDefined) resultOrNone.get else null
        log.debug("Returning result from actor invocation [%s]", result)
        val replyBuilder = RemoteReply.newBuilder
          .setId(request.getId)
          .setIsSuccessful(true)
          .setIsActor(true)
        RemoteProtocolBuilder.setMessage(result, replyBuilder)
        if (request.hasSupervisorUuid) replyBuilder.setSupervisorUuid(request.getSupervisorUuid)
        val replyMessage = replyBuilder.build
        channel.write(replyMessage)
      } catch {
        case e: Throwable =>
          log.error("Could not invoke remote actor [%s] due to: %s", request.getTarget, e)
          e.printStackTrace
          val replyBuilder = RemoteReply.newBuilder
            .setId(request.getId)
            .setException(e.getClass.getName + "$" + e.getMessage)
            .setIsSuccessful(false)
            .setIsActor(true)
          if (request.hasSupervisorUuid) replyBuilder.setSupervisorUuid(request.getSupervisorUuid)
          val replyMessage = replyBuilder.build
          channel.write(replyMessage)
      }
    }    
  }

  private def dispatchToActiveObject(request: RemoteRequest, channel: Channel) = {
    log.debug("Dispatching to remote active object [%s :: %s]", request.getMethod, request.getTarget)
    val activeObject = createActiveObject(request.getTarget, request.getTimeout)

    val args = RemoteProtocolBuilder.getMessage(request).asInstanceOf[Array[AnyRef]].toList
    val argClasses = args.map(_.getClass)
    val (unescapedArgs, unescapedArgClasses) = unescapeArgs(args, argClasses, request.getTimeout)

    //continueTransaction(request)
    try {
      val messageReceiver = activeObject.getClass.getDeclaredMethod(request.getMethod, unescapedArgClasses: _*)
      if (request.getIsOneWay) messageReceiver.invoke(activeObject, unescapedArgs: _*)
      else {
        val result = messageReceiver.invoke(activeObject, unescapedArgs: _*)
        log.debug("Returning result from remote active object invocation [%s]", result)
        val replyBuilder = RemoteReply.newBuilder
          .setId(request.getId)
          .setIsSuccessful(true)
          .setIsActor(false)
        RemoteProtocolBuilder.setMessage(result, replyBuilder)
        if (request.hasSupervisorUuid) replyBuilder.setSupervisorUuid(request.getSupervisorUuid)
        val replyMessage = replyBuilder.build
        channel.write(replyMessage)
      }
    } catch {
      case e: InvocationTargetException =>
        log.error("Could not invoke remote active object [%s :: %s] due to: %s", request.getMethod, request.getTarget, e.getCause)
        e.getCause.printStackTrace
        val replyBuilder = RemoteReply.newBuilder
          .setId(request.getId)
          .setException(e.getCause.getClass.getName + "$" + e.getCause.getMessage)
          .setIsSuccessful(false)
          .setIsActor(false)
        if (request.hasSupervisorUuid) replyBuilder.setSupervisorUuid(request.getSupervisorUuid)
        val replyMessage = replyBuilder.build
        channel.write(replyMessage)
      case e: Throwable =>
        log.error("Could not invoke remote active object [%s :: %s] due to: %s", request.getMethod, request.getTarget, e)
        e.printStackTrace
        val replyBuilder = RemoteReply.newBuilder
          .setId(request.getId)
          .setException(e.getClass.getName + "$" + e.getMessage)
          .setIsSuccessful(false)
          .setIsActor(false)
        if (request.hasSupervisorUuid) replyBuilder.setSupervisorUuid(request.getSupervisorUuid)
        val replyMessage = replyBuilder.build
        channel.write(replyMessage)
    }
  }

  /*
  private def continueTransaction(request: RemoteRequest) = {
    val tx = request.tx
    if (tx.isDefined) {
      tx.get.reinit
      TransactionManagement.threadBoundTx.set(tx)
      setThreadLocalTransaction(tx.transaction)
    } else {
      TransactionManagement.threadBoundTx.set(None)     
      setThreadLocalTransaction(null)
    }
  }
  */
  private def unescapeArgs(args: scala.List[AnyRef], argClasses: scala.List[Class[_]], timeout: Long) = {
    val unescapedArgs = new Array[AnyRef](args.size)
    val unescapedArgClasses = new Array[Class[_]](args.size)

    val escapedArgs = for (i <- 0 until args.size) {
      val arg = args(i)
      if (arg.isInstanceOf[String] && arg.asInstanceOf[String].startsWith("$$ProxiedByAW")) {
        val argString = arg.asInstanceOf[String]
        val proxyName = argString.replace("$$ProxiedByAW", "") //argString.substring(argString.indexOf("$$ProxiedByAW"), argString.length)
        val activeObject = createActiveObject(proxyName, timeout)
        unescapedArgs(i) = activeObject
        unescapedArgClasses(i) = Class.forName(proxyName)       
      } else {
        unescapedArgs(i) = args(i)
        unescapedArgClasses(i) = argClasses(i)        
      }
    }
    (unescapedArgs, unescapedArgClasses)
  }

  private def createActiveObject(name: String, timeout: Long): AnyRef = {
    val activeObjectOrNull = activeObjects.get(name)
    if (activeObjectOrNull == null) {
      try {
        log.info("Creating a new remote active object [%s]", name)
        val clazz = if (applicationLoader.isDefined) applicationLoader.get.loadClass(name)
                    else Class.forName(name)
        val newInstance = ActiveObject.newInstance(clazz, timeout).asInstanceOf[AnyRef]
        activeObjects.put(name, newInstance)
        newInstance
      } catch {
        case e =>
          log.debug("Could not create remote active object instance due to: %s", e)
          e.printStackTrace
          throw e
      }
    } else activeObjectOrNull
  }

  private def createActor(name: String, timeout: Long): Actor = {
    val actorOrNull = actors.get(name)
    if (actorOrNull == null) {
      try {
        log.info("Creating a new remote actor [%s]", name)
        val clazz = if (applicationLoader.isDefined) applicationLoader.get.loadClass(name)
                    else Class.forName(name)
        val newInstance = clazz.newInstance.asInstanceOf[Actor]
        newInstance.timeout = timeout
        actors.put(name, newInstance)
        newInstance
      } catch {
        case e =>
          log.debug("Could not create remote actor instance due to: %s", e)
          e.printStackTrace
          throw e
      }
    } else actorOrNull
  }
}<|MERGE_RESOLUTION|>--- conflicted
+++ resolved
@@ -22,17 +22,7 @@
 /**
  * @author <a href="http://jonasboner.com">Jonas Bon&#233;r</a>
  */
-object RemoteServer extends RemoteServer
-
-/**
- * @author <a href="http://jonasboner.com">Jonas Bon&#233;r</a>
- */
-<<<<<<< HEAD
 object RemoteServer extends Logging {
-=======
-class RemoteServer extends Logging {
-  import Config.config
->>>>>>> 858b219c
   val HOSTNAME = config.getString("akka.remote.hostname", "localhost")
   val PORT = config.getInt("akka.remote.port", 9999)
   val CONNECTION_TIMEOUT_MILLIS = config.getInt("akka.remote.connection-timeout", 1000)  
@@ -49,12 +39,6 @@
 
   private val bootstrap = new ServerBootstrap(factory)
 
-<<<<<<< HEAD
-  def start: Unit = start(None)
-  def start(loader: Option[ClassLoader]): Unit = start(HOSTNAME, PORT)
-  def start(hostname: String, port: Int): Unit = start(hostname, port, None)
-  def start(hostname: String, port: Int, loader: Option[ClassLoader]): Unit = synchronized {
-=======
   def name = "RemoteServer@" + hostname + ":" + port
   
   def start: Unit = start(None)
@@ -64,7 +48,6 @@
   def start(hostname: String, port: Int): Unit = start(hostname, port, None)
 
   def start(_hostname: String, _port: Int, loader: Option[ClassLoader]): Unit = synchronized {
->>>>>>> 858b219c
     if (!isRunning) {
       hostname = _hostname
       port = _port
