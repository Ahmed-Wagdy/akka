--- conflicted
+++ resolved
@@ -26,10 +26,7 @@
 class ClientDowningNodeThatIsUpSpec
   extends MultiNodeSpec(ClientDowningNodeThatIsUpMultiJvmSpec)
   with MultiNodeClusterSpec {
-<<<<<<< HEAD
 
-=======
->>>>>>> b98fb0e3
   import ClientDowningNodeThatIsUpMultiJvmSpec._
 
   override def initialParticipants = 4
