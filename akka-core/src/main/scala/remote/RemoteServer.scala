--- conflicted
+++ resolved
@@ -76,7 +76,8 @@
   }
 
   val SECURE = {
-    if(config.getBool("akka.remote.ssl.service",false)){
+    //TODO: Remove this when SSL is in working condition
+    /*if(config.getBool("akka.remote.ssl.service",false)){
 
       val properties = List(
         ("key-store-type"  ,"keyStoreType"),
@@ -97,7 +98,7 @@
 
       true
     }
-    else
+    else */
       false
   }
 
@@ -355,12 +356,8 @@
       case "zlib"  => (join(new ZlibEncoder(RemoteServer.ZLIB_COMPRESSION_LEVEL)),join(new ZlibDecoder))
       case       _ => (join(),join())
     }
-<<<<<<< HEAD
-
-    val remoteServer = new RemoteServerHandler(name, openChannels, loader, actors, activeObjects)
-=======
+
     val remoteServer = new RemoteServerHandler(name, openChannels, loader, actors, typedActors)
->>>>>>> 5809a01c
 
     val stages = ssl ++ dec ++ join(lenDec, protobufDec) ++ enc ++ join(lenPrep, protobufEnc, remoteServer)
 
